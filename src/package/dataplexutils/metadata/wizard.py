#!/usr/bin/env python
# -*- coding: utf-8 -*-

"""Dataplex Utils Metadata Wizard main logic
   2024 Google
"""
# OS Imports
import logging
import toml
import pkgutil
import re
import json
# Cloud imports
import vertexai
from google.cloud import bigquery
from google.cloud import dataplex_v1
from google.cloud.dataplex_v1 import GetDataScanRequest, ListDataScanJobsRequest, GetDataScanJobRequest
from google.cloud import datacatalog_lineage_v1
from google.cloud.dataplex_v1.types.datascans import DataScanJob
from google.cloud.exceptions import NotFound
from vertexai.generative_models import GenerationConfig, GenerativeModel

# Load constants
constants = toml.loads(pkgutil.get_data(
    __name__, "constants.toml").decode())
# Logger
logging.basicConfig(level=logging.INFO)
logger = logging.getLogger(constants["LOGGING"]["WIZARD_LOGGER"])


class ClientOptions:
    """Represents the client options for the metadata wizard client.
    """
    def __init__(self, use_lineage_tables=False, use_lineage_processes=False, use_profile=False, use_data_quality=False):
        self._use_lineage_tables = use_lineage_tables
        self._use_lineage_processes = use_lineage_processes
        self._use_profile = use_profile
        self._use_data_quality = use_data_quality


class Client:
    """Represents the main metadata wizard client.
    """

    def __init__(self, project_id: str, location: str, client_options: ClientOptions = None):
        if client_options:
            self._client_options = client_options
        else:
            self._client_options = ClientOptions()
        self._project_id = project_id
        self._location = location
        self._cloud_clients = {constants["CLIENTS"]
                               ["BIGQUERY"]: bigquery.Client(),
                               constants["CLIENTS"]
                               ["DATAPLEX_DATA_SCAN"]: dataplex_v1.DataScanServiceClient(),
                               constants["CLIENTS"]
                               ["DATA_CATALOG_LINEAGE"]: datacatalog_lineage_v1.LineageClient()
                               }

    def generate_table_description(self, table_fqn: str) -> None:
        """Generates metadata on the tabes.

        Args:
            table_fqn: The fully qualified name of the table (e.g., 'project.dataset.table')

        Returns:
          None.

        Raises:
            NotFound: If the specified table does not exist.
        """
        self._table_exists(table_fqn)
        table_schema = self._get_table_schema(table_fqn)
        table_sample = self._get_table_sample(
            table_fqn, constants["DATA"]["NUM_ROWS_TO_SAMPLE"])
        table_description_prompt = constants["PROMPTS"]["SYSTEM_PROMPT"] + \
            constants["PROMPTS"]["TABLE_DESCRIPTION_PROMPT"] + constants["PROMPTS"]["OUTPUT_FORMAT_PROMPT"]
        if self._client_options._use_data_quality:
            table_profile_quality = self._get_table_profile_quality(
                table_fqn)
            table_quality = table_profile_quality['data_quality']
        else:
            table_quality = ""
        if self._client_options._use_profile:
            table_profile_quality = self._get_table_profile_quality(
                table_fqn)
            table_profile = table_profile_quality['data_profile']
        else:
            table_profile = ""
        if self._client_options._use_lineage_tables:
            table_sources_info = self._get_table_sources_info(table_fqn)
        else:
            table_sources_info = ""
        if self._client_options._use_lineage_processes:
            job_sources_info = self._get_job_sources(table_fqn)
        else:
            job_sources_info = ""
        table_description_prompt_expanded = table_description_prompt.format(
            table_fqn, table_schema, table_sample, table_profile, table_quality, table_sources_info, job_sources_info)
        description = self._llm_inference(table_description_prompt_expanded)
        self._update_table_description(table_fqn, description)
        
             
    def generate_column_description(self, table_fqn: str) -> None:
        """Generates metadata on the columns.

        Args:
            table_fqn: The fully qualified name of the table (e.g., 'project.dataset.table')

        Returns:
          None.

        Raises:
            NotFound: If the specified table does not exist.
        """
        pass

    def _table_exists(self, table_fqn: str) -> None:
        """Checks if a specified BigQuery table exists.

        Args:
            table_fqn: The fully qualified name of the table (e.g., 'project.dataset.table')

        Raises:
            NotFound: If the specified table does not exist.
        """
        try:
            self._cloud_clients[constants["CLIENTS"]
                                ["BIGQUERY"]].get_table(table_fqn)
        except NotFound:
            logger.error(f"Table {table_fqn} is not found.")
            raise NotFound(
                message=f"Table {table_fqn} is not found.")
      
    def _get_table_schema(self, table_fqn):
        try:
            table = self._cloud_clients[constants["CLIENTS"]
                                ["BIGQUERY"]].get_table(table_fqn)
            schema_fields = table.schema
            flattened_schema = [{'name': field.name,
                                 'type': field.field_type
                                 } for field in schema_fields]
            return flattened_schema
        except NotFound:
            logger.error(f"Table {table_fqn} is not found.")
            raise NotFound(
                message=f"Table {table_fqn} is not found.")

    def _get_table_sample(self, table_fqn, num_rows_to_sample):
        try:
            bq_client = self._cloud_clients[constants["CLIENTS"]
                                            ["BIGQUERY"]]
            query = (f"SELECT * FROM {table_fqn} LIMIT {num_rows_to_sample}")
            return bq_client.query(query).to_dataframe().to_json()
        except Exception as e:
            logger.error(f"Exception: {e}.")
            raise e

    def _split_table_fqn(self, table_fqn):
        try:
            pattern = r"^([^.]+)\.([^.]+)\.([^.]+)"
            match = re.search(pattern, table_fqn)
            return match.group(1), match.group(2), match.group(3)
        except Exception as e:
            logger.error(f"Exception: {e}.")
            raise e

    def _construct_bq_resource_string(self, table_fqn):
        try:
            project_id, dataset_id, table_id = self._split_table_fqn(table_fqn)
            return f"//bigquery.googleapis.com/projects/{project_id}/datasets/{dataset_id}/tables/{table_id}"
        except Exception as e:
            logger.error(f"Exception: {e}.")
            raise e
 
    def _get_table_scan_reference(self, table_fqn):
        try:
            scan_reference = None
<<<<<<< HEAD
            client = self._cloud_clients[constants["CLIENTS"]
                                         ["DATAPLEX_DATA_SCAN"]]                    
            data_scans = client.list_data_scans(parent=f"projects/{self._project_id}/locations/{self._location}")            
=======
            scan_client = self._cloud_clients[constants["CLIENTS"]
                                         ["DATAPLEX_DATA_SCAN"]]
            data_scans = scan_client.list_data_scans(
                parent=f"projects/{self._project_id}/locations/{self._location}")
>>>>>>> 53accde4
            bq_resource_string = self._construct_bq_resource_string(table_fqn)
            scan_references=[]
            for scan in data_scans:
                if scan.data.resource == bq_resource_string:
                    scan_references.append(scan.name)
            return scan_references
        except Exception as e:
            logger.error(f"Exception: {e}.")
            raise e

    def _get_table_profile_quality(self, table_fqn):
        try:
            scan_client = self._cloud_clients[constants["CLIENTS"]
                                        ["DATAPLEX_DATA_SCAN"]]
            data_profile_results = []
            data_quality_results = []
<<<<<<< HEAD
            table_scan_references = self._get_table_scan_reference(table_fqn)
            for table_scan_reference in table_scan_references:
                if table_scan_reference:
                    for job in client.list_data_scan_jobs(ListDataScanJobsRequest(parent=client.get_data_scan(GetDataScanRequest(
                            name=table_scan_reference)).name)):
                        job_result = client.get_data_scan_job(request=GetDataScanJobRequest(name=job.name, view="FULL"))
                        if job_result.state == DataScanJob.State.SUCCEEDED:
                            job_result_json = json.loads(
                                dataplex_v1.types.datascans.DataScanJob.to_json(job_result))
                            if "dataQualityResult" in job_result_json:
                                data_quality_results.append(job_result_json["dataQualityResult"])
                            if "dataProfileResult" in job_result_json:
                                data_profile_results.append(
                                    job_result_json["dataProfileResult"])
=======
            table_scan_reference = self._get_table_scan_reference(table_fqn)
            if table_scan_reference:
                for job in scan_client.list_data_scan_jobs(ListDataScanJobsRequest(parent=client.get_data_scan(GetDataScanRequest(
                        name=table_scan_reference)).name)):
                    job_result = scan_client.get_data_scan_job(
                        request=GetDataScanJobRequest(name=job.name, view="FULL"))
                    if job_result.state == DataScanJob.State.SUCCEEDED:
                        job_result_json = json.loads(
                            dataplex_v1.types.datascans.DataScanJob.to_json(job_result))
                        if "dataQualityResult" in job_result_json:
                            data_quality_results.append(job_result_json["dataQualityResult"])
                        if "dataProfileResult" in job_result_json:
                            data_profile_results.append(
                                job_result_json["dataProfileResult"])
>>>>>>> 53accde4
            return {"data_profile": data_profile_results, "data_quality": data_quality_results}
        except Exception as e:
            logger.error(f"Exception: {e}.")
            raise e

    def _get_table_sources_info(self, table_fqn):
        try:
            table_sources_info = []
            table_sources = self._get_table_sources(table_fqn)
            for table_source in table_sources:
                table_sources_info.append({
                    "source_table_name": table_source,
                    "source_table_schema": self._get_table_schema(table_source),
                    "source_table_description": self._get_table_description(table_source),
                    "source_table_sample": self._get_table_sample(table_source, constants["DATA"]["NUM_ROWS_TO_SAMPLE"])
                })
            return table_sources_info
        except Exception as e:
            logger.error(f"Exception: {e}.")
            raise e    

    def _get_table_sources(self, table_fqn):
        try:
            lineage_client = self._cloud_clients[constants["CLIENTS"]
                                                ["DATA_CATALOG_LINEAGE"]]
            target = datacatalog_lineage_v1.EntityReference()
            target.fully_qualified_name = f"bigquery:{table_fqn}"
            request = datacatalog_lineage_v1.SearchLinksRequest(
                parent=f"projects/{self._project_id}/locations/{self._location}", target=target)
            link_results = lineage_client.search_links(request=request)
            table_sources = []
            for link in link_results:
                if link.target == target:
                    table_sources.append(
                        link.source.fully_qualified_name.replace("bigquery:", ""))
            return table_sources
        except Exception as e:
            logger.error(f"Exception: {e}.")
            raise e

    def _get_job_sources(self, table_fqn):
        try:
            lineage_client = datacatalog_lineage_v1.LineageClient()
            bq_process_sql = []
            lineage_client = self._cloud_clients[constants["CLIENTS"]
                                                ["DATA_CATALOG_LINEAGE"]]
            target = datacatalog_lineage_v1.EntityReference()
            target.fully_qualified_name = f"bigquery:{table_fqn}"
            request = datacatalog_lineage_v1.SearchLinksRequest(
                parent=f"projects/{self._project_id}/locations/{self._location}", target=target)
            link_results = lineage_client.search_links(request=request)
            links = [link.name for link in link_results]
            lineage_processes_ids = [process.process for process in lineage_client.batch_search_link_processes(
                request=datacatalog_lineage_v1.BatchSearchLinkProcessesRequest(parent=f"projects/{self._project_id}/locations/{self._location}", links=links))]
            for process_id in lineage_processes_ids:
                process_details = lineage_client.get_process(request=datacatalog_lineage_v1.GetProcessRequest(
                    name=process_id,
                ))
                if "bigquery_job_id" in process_details.attributes:
                    bq_process_sql.append(self._bq_job_info(process_details.attributes["bigquery_job_id"]))
            return bq_process_sql
        except Exception as e:
            logger.error(f"Exception: {e}.")
            raise e

    def _bq_job_info(self, bq_job_id):
        try:
            return self._cloud_clients[constants["CLIENTS"]
                                ["BIGQUERY"]].get_job(bq_job_id, location=self._location).query
        except Exception as e:
            logger.error(f"Exception: {e}.")
            raise e

    def _llm_inference(self, prompt):
        try:
            vertexai.init(project=self._project_id, location=self._location)
            model = GenerativeModel(constants["LLM"]
                                    ["LLM_TYPE"])
            generation_config = GenerationConfig(
                temperature=constants["LLM"]
                ["TEMPERATURE"],
                top_p=constants["LLM"]
                ["TOP_P"],
                top_k=constants["LLM"]
                ["TOP_K"],
                candidate_count=constants["LLM"]
                ["CANDIDATE_COUNT"],
                max_output_tokens=constants["LLM"]
                ["MAX_OUTPUT_TOKENS"],
            )
            responses = model.generate_content(
                prompt,
                generation_config=generation_config,
                stream=False,
            )
            return responses.text
        except Exception as e:
            logger.error(f"Exception: {e}.")
            raise e

    def _get_table_description(self, table_fqn):
        try:
            table = self._cloud_clients[constants["CLIENTS"]
                                    ["BIGQUERY"]].get_table(table_fqn)
            return table.description
        except Exception as e:
            logger.error(f"Exception: {e}.")
            raise e

    def _update_table_description(self, table_fqn, description):
        try:
            table = self._cloud_clients[constants["CLIENTS"]
                                    ["BIGQUERY"]].get_table(table_fqn)
            table.description = description
            _ = self._cloud_clients[constants["CLIENTS"]
                                    ["BIGQUERY"]].update_table(table, ["description"])
        except Exception as e:
            logger.error(f"Exception: {e}.")
            raise e<|MERGE_RESOLUTION|>--- conflicted
+++ resolved
@@ -176,16 +176,10 @@
     def _get_table_scan_reference(self, table_fqn):
         try:
             scan_reference = None
-<<<<<<< HEAD
-            client = self._cloud_clients[constants["CLIENTS"]
-                                         ["DATAPLEX_DATA_SCAN"]]                    
-            data_scans = client.list_data_scans(parent=f"projects/{self._project_id}/locations/{self._location}")            
-=======
             scan_client = self._cloud_clients[constants["CLIENTS"]
                                          ["DATAPLEX_DATA_SCAN"]]
             data_scans = scan_client.list_data_scans(
                 parent=f"projects/{self._project_id}/locations/{self._location}")
->>>>>>> 53accde4
             bq_resource_string = self._construct_bq_resource_string(table_fqn)
             scan_references=[]
             for scan in data_scans:
@@ -202,7 +196,6 @@
                                         ["DATAPLEX_DATA_SCAN"]]
             data_profile_results = []
             data_quality_results = []
-<<<<<<< HEAD
             table_scan_references = self._get_table_scan_reference(table_fqn)
             for table_scan_reference in table_scan_references:
                 if table_scan_reference:
@@ -217,22 +210,6 @@
                             if "dataProfileResult" in job_result_json:
                                 data_profile_results.append(
                                     job_result_json["dataProfileResult"])
-=======
-            table_scan_reference = self._get_table_scan_reference(table_fqn)
-            if table_scan_reference:
-                for job in scan_client.list_data_scan_jobs(ListDataScanJobsRequest(parent=client.get_data_scan(GetDataScanRequest(
-                        name=table_scan_reference)).name)):
-                    job_result = scan_client.get_data_scan_job(
-                        request=GetDataScanJobRequest(name=job.name, view="FULL"))
-                    if job_result.state == DataScanJob.State.SUCCEEDED:
-                        job_result_json = json.loads(
-                            dataplex_v1.types.datascans.DataScanJob.to_json(job_result))
-                        if "dataQualityResult" in job_result_json:
-                            data_quality_results.append(job_result_json["dataQualityResult"])
-                        if "dataProfileResult" in job_result_json:
-                            data_profile_results.append(
-                                job_result_json["dataProfileResult"])
->>>>>>> 53accde4
             return {"data_profile": data_profile_results, "data_quality": data_quality_results}
         except Exception as e:
             logger.error(f"Exception: {e}.")
